import copy
import pytest
import shutil
import numpy as np
from numpy.testing import assert_array_equal, assert_raises
from sklearn.datasets import load_iris
from sklearn.model_selection import train_test_split

import deepforest
from deepforest import CascadeForestClassifier
from deepforest.cascade import _get_predictor_kwargs


save_dir = "./tmp"

# Load data
X, y = load_iris(return_X_y=True)
X_train, X_test, y_train, y_test = train_test_split(
    X, y, test_size=0.42, random_state=42
)

# Parameters
toy_kwargs = {
    "n_bins": 10,
    "bin_subsample": 2e5,
    "max_layers": 10,
    "n_estimators": 1,
    "n_trees": 100,
    "max_depth": 3,
    "min_samples_leaf": 1,
    "use_predictor": True,
    "predictor": "forest",
    "predictor_kwargs": {},
    "n_tolerant_rounds": 2,
    "delta": 1e-5,
    "n_jobs": -1,
    "random_state": 0,
    "verbose": 2,
}

kwargs = {
    "n_bins": 255,
    "bin_subsample": 2e5,
    "max_layers": 10,
    "n_estimators": 2,
    "n_trees": 100,
    "max_depth": None,
    "min_samples_leaf": 1,
    "use_predictor": True,
    "predictor": "forest",
    "predictor_kwargs": {},
    "n_tolerant_rounds": 2,
    "delta": 1e-5,
    "n_jobs": -1,
    "random_state": 0,
    "verbose": 2,
}


@pytest.mark.parametrize(
    "test_input,expected",
    [
        (
            {"predictor_kwargs": {}, "n_job": 2},
            {"n_job": 2},
        ),
        (
            {"predictor_kwargs": {"n_job": 3}, "n_job": 2},
            {"n_job": 3},
        ),
        (
            {"predictor_kwargs": {"iter": 4}, "n_job": 2},
            {"iter": 4, "n_job": 2},
        ),
    ],
)
def test_predictor_kwargs_overwrite(test_input, expected):
    assert _get_predictor_kwargs(**test_input) == expected


def test_model_properties_after_fitting():
    """Check the model properties after fitting a deep forest model."""
    model = CascadeForestClassifier(**toy_kwargs)
    model.fit(X_train, y_train)

    assert len(model) == model.n_layers_

    assert model[0] is model._get_layer(0)

    with pytest.raises(ValueError) as excinfo:
        model._get_layer(model.n_layers_)
    assert "The layer index should be in the range" in str(excinfo.value)

    with pytest.raises(RuntimeError) as excinfo:
        model._set_layer(0, None)
    assert "already exists in the internal container" in str(excinfo.value)

    with pytest.raises(ValueError) as excinfo:
        model._get_binner(model.n_layers_ + 1)
    assert "The binner index should be in the range" in str(excinfo.value)

    with pytest.raises(RuntimeError) as excinfo:
        model._set_binner(0, None)
    assert "already exists in the internal container" in str(excinfo.value)

    # Test the hook on forest estimator
    assert (
        model.get_forest(0, 0, "rf")
        is model._get_layer(0).estimators_["0-0-rf"].estimator_
    )

    with pytest.raises(ValueError) as excinfo:
        model.get_forest(model.n_layers_, 0, "rf")
    assert "`layer_idx` should be in the range" in str(excinfo.value)

    with pytest.raises(ValueError) as excinfo:
        model.get_forest(0, model.n_estimators, "rf")
    assert "`est_idx` should be in the range" in str(excinfo.value)

    with pytest.raises(ValueError) as excinfo:
        model.get_forest(0, 0, "Unknown")
    assert "`forest_type` should be one of" in str(excinfo.value)


def test_model_workflow_partial_mode():
    """Run the workflow of deep forest with a local buffer."""

    case_kwargs = copy.deepcopy(kwargs)
    case_kwargs.update({"partial_mode": True})

    model = CascadeForestClassifier(**case_kwargs)
    model.fit(X_train, y_train)

    # Predictions before saving
    y_pred_before = model.predict(X_test)

    # Save and Reload
    model.save(save_dir)

    model = CascadeForestClassifier(**case_kwargs)
    model.load(save_dir)

    # Predictions after loading
    y_pred_after = model.predict(X_test)

    # Make sure the same predictions before and after model serialization
    assert_array_equal(y_pred_before, y_pred_after)

    model.clean()  # clear the buffer
    shutil.rmtree(save_dir)


def test_model_sample_weight():
    """Run the workflow of deep forest with a local buffer."""

    case_kwargs = copy.deepcopy(kwargs)

    # Training without sample_weight
    model = CascadeForestClassifier(**case_kwargs)
    model.fit(X_train, y_train)
    y_pred_no_sample_weight = model.predict(X_test)

    # Training with equal sample_weight
    model = CascadeForestClassifier(**case_kwargs)
    sample_weight = np.ones(y_train.size)
    model.fit(X_train, y_train, sample_weight=sample_weight)
    y_pred_equal_sample_weight = model.predict(X_test)

    # Make sure the same predictions with None and equal sample_weight
    assert_array_equal(y_pred_no_sample_weight, y_pred_equal_sample_weight)

    model = CascadeForestClassifier(**case_kwargs)
    sample_weight = np.where(y_train == 0, 0.1, y_train)
    model.fit(X_train, y_train, sample_weight=y_train)
    y_pred_skewed_sample_weight = model.predict(X_test)

    # Make sure the different predictions with None and equal sample_weight
<<<<<<< HEAD
    assert_raises(AssertionError, assert_array_equal,
                  y_pred_skewed_sample_weight, y_pred_equal_sample_weight)
=======
    assert_raises(
        AssertionError,
        assert_array_equal,
        y_pred_skewed_sample_weight,
        y_pred_equal_sample_weight,
    )
>>>>>>> 61a4cd8f

    model.clean()  # clear the buffer


def test_model_workflow_in_memory():
    """Run the workflow of deep forest with in-memory mode."""

    case_kwargs = copy.deepcopy(kwargs)
    case_kwargs.update({"partial_mode": False})

    model = CascadeForestClassifier(**case_kwargs)
    model.fit(X_train, y_train)

    # Predictions before saving
    y_pred_before = model.predict(X_test)

    # Save and Reload
    model.save(save_dir)

    model = CascadeForestClassifier(**case_kwargs)
    model.load(save_dir)

    # Make sure the same predictions before and after model serialization
    y_pred_after = model.predict(X_test)

    assert_array_equal(y_pred_before, y_pred_after)

    shutil.rmtree(save_dir)


@pytest.mark.parametrize(
    "param",
    [
        (0, {"max_layers": 0}),
        (1, {"n_tolerant_rounds": 0}),
        (2, {"delta": -1}),
    ],
)
def test_model_invalid_training_params(param):
    case_kwargs = copy.deepcopy(toy_kwargs)
    case_kwargs.update(param[1])

    model = CascadeForestClassifier(**case_kwargs)

    with pytest.raises(ValueError) as excinfo:
        model.fit(X_train, y_train)

    if param[0] == 0:
        assert "max_layers" in str(excinfo.value)
    elif param[0] == 1:
        assert "n_tolerant_rounds" in str(excinfo.value)
    elif param[0] == 2:
        assert "delta " in str(excinfo.value)


@pytest.mark.parametrize("predictor", ["forest", "xgboost", "lightgbm"])
def test_predictor_normal(predictor):
    deepforest.cascade._build_predictor(predictor, n_estimators=1, n_outputs=2)


def test_predictor_unknown():
    with pytest.raises(NotImplementedError) as excinfo:
        deepforest.cascade._build_predictor(
            "unknown", n_estimators=1, n_outputs=2
        )
    assert "name of the predictor should be one of" in str(excinfo.value)


def test_model_n_trees_non_positive():
    case_kwargs = copy.deepcopy(toy_kwargs)
    case_kwargs.update({"n_trees": 0})
    model = CascadeForestClassifier(**case_kwargs)
    with pytest.raises(ValueError) as excinfo:
        model._set_n_trees(0)
    assert "should be strictly positive." in str(excinfo.value)


def test_model_n_trees_auto():
    case_kwargs = copy.deepcopy(toy_kwargs)
    case_kwargs.update({"n_trees": "auto"})
    model = CascadeForestClassifier(**case_kwargs)

    n_trees = model._set_n_trees(0)
    assert n_trees == 100

    n_trees = model._set_n_trees(2)
    assert n_trees == 300

    n_trees = model._set_n_trees(10)
    assert n_trees == 500


def test_model_n_trees_invalid():
    case_kwargs = copy.deepcopy(toy_kwargs)
    case_kwargs.update({"n_trees": [42]})
    model = CascadeForestClassifier(**case_kwargs)
    with pytest.raises(ValueError) as excinfo:
        model._set_n_trees(0)
    assert "Invalid value for n_trees." in str(excinfo.value)<|MERGE_RESOLUTION|>--- conflicted
+++ resolved
@@ -175,17 +175,12 @@
     y_pred_skewed_sample_weight = model.predict(X_test)
 
     # Make sure the different predictions with None and equal sample_weight
-<<<<<<< HEAD
-    assert_raises(AssertionError, assert_array_equal,
-                  y_pred_skewed_sample_weight, y_pred_equal_sample_weight)
-=======
     assert_raises(
         AssertionError,
         assert_array_equal,
         y_pred_skewed_sample_weight,
         y_pred_equal_sample_weight,
     )
->>>>>>> 61a4cd8f
 
     model.clean()  # clear the buffer
 
